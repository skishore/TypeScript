--- conflicted
+++ resolved
@@ -1,326 +1,315 @@
-/// <reference path="..\harness.ts" />
-/// <reference path="..\..\server\editorServices.ts" />
-
-namespace ts { //tests in here!
-    function editFlat(position: number, deletedLength: number, newText: string, source: string) {
-        return source.substring(0, position) + newText + source.substring(position + deletedLength, source.length);
-    }
-
-    function lineColToPosition(lineIndex: server.LineIndex, line: number, col: number) {
-<<<<<<< HEAD
-        const lineInfo = lineIndex.lineNumberToInfo(line);
-        return lineInfo.absolutePosition + col - 1;
-=======
-        return lineIndex.absolutePositionOfStartOfLine(line) + (col - 1);
->>>>>>> 14081094
-    }
-
-    function validateEdit(lineIndex: server.LineIndex, sourceText: string, position: number, deleteLength: number, insertString: string): void {
-        const checkText = editFlat(position, deleteLength, insertString, sourceText);
-        const snapshot = lineIndex.edit(position, deleteLength, insertString);
-        const editedText = snapshot.getText(0, snapshot.getLength());
-
-        assert.equal(editedText, checkText);
-    }
-
-    describe(`VersionCache TS code`, () => {
-        let validateEditAtLineCharIndex: (line: number, char: number, deleteLength: number, insertString: string) => void;
-
-        before(() => {
-            const testContent = `/// <reference path="z.ts" />
-var x = 10;
-var y = { zebra: 12, giraffe: "ell" };
-z.a;
-class Point {
-    x: number;
-}
-k=y;
-var p:Point=new Point();
-var q:Point=<Point>p;`;
-
-            const { lines } = server.LineIndex.linesFromText(testContent);
-            assert.isTrue(lines.length > 0, "Failed to initialize test text. Expected text to have at least one line");
-
-            const lineIndex = new server.LineIndex();
-            lineIndex.load(lines);
-
-            validateEditAtLineCharIndex = (line: number, char: number, deleteLength: number, insertString: string) => {
-                const position = lineColToPosition(lineIndex, line, char);
-                validateEdit(lineIndex, testContent, position, deleteLength, insertString);
-            };
-        });
-
-        after(() => {
-            validateEditAtLineCharIndex = undefined;
-        });
-
-        it(`change 9 1 0 1 {"y"}`, () => {
-            validateEditAtLineCharIndex(9, 1, 0, "y");
-        });
-
-        it(`change 9 2 0 1 {"."}`, () => {
-            validateEditAtLineCharIndex(9, 2, 0, ".");
-        });
-
-        it(`change 9 3 0 1 {"\\n"}`, () => {
-            validateEditAtLineCharIndex(9, 3, 0, "\n");
-        });
-
-        it(`change 10 1 0 10 {"\\n\\n\\n\\n\\n\\n\\n\\n\\n\\n"}`, () => {
-            validateEditAtLineCharIndex(10, 1, 0, "\n\n\n\n\n\n\n\n\n\n");
-        });
-
-        it(`change 19 1 1 0`, () => {
-            validateEditAtLineCharIndex(19, 1, 1, "");
-        });
-
-        it(`change 18 1 1 0`, () => {
-            validateEditAtLineCharIndex(18, 1, 1, "");
-        });
-    });
-
-    describe(`VersionCache simple text`, () => {
-        let validateEditAtPosition: (position: number, deleteLength: number, insertString: string) => void;
-        let testContent: string;
-        let lines: string[];
-        let lineMap: number[];
-        before(() => {
-            testContent = `in this story:
-the lazy brown fox
-jumped over the cow
-that ate the grass
-that was purple at the tips
-and grew 1cm per day`;
-
-            ({ lines, lineMap } = server.LineIndex.linesFromText(testContent));
-            assert.isTrue(lines.length > 0, "Failed to initialize test text. Expected text to have at least one line");
-
-            const lineIndex = new server.LineIndex();
-            lineIndex.load(lines);
-
-            validateEditAtPosition = (position: number, deleteLength: number, insertString: string) => {
-                validateEdit(lineIndex, testContent, position, deleteLength, insertString);
-            };
-        });
-
-        after(() => {
-            validateEditAtPosition = undefined;
-            testContent = undefined;
-            lines = undefined;
-            lineMap = undefined;
-        });
-
-        it(`Insert at end of file`, () => {
-            validateEditAtPosition(testContent.length, 0, "hmmmm...\r\n");
-        });
-
-        it(`Unusual line endings merge`, () => {
-            validateEditAtPosition(lines[0].length - 1, lines[1].length, "");
-        });
-
-        it(`Delete whole line and nothing but line (last line)`, () => {
-            validateEditAtPosition(lineMap[lineMap.length - 2], lines[lines.length - 1].length, "");
-        });
-
-        it(`Delete whole line and nothing but line (first line)`, () => {
-            validateEditAtPosition(0, lines[0].length, "");
-        });
-
-        it(`Delete whole line (first line) and insert with no line breaks`, () => {
-            validateEditAtPosition(0, lines[0].length, "moo, moo, moo! ");
-        });
-
-        it(`Delete whole line (first line) and insert with multiple line breaks`, () => {
-            validateEditAtPosition(0, lines[0].length, "moo, \r\nmoo, \r\nmoo! ");
-        });
-
-        it(`Delete multiple lines and nothing but lines (first and second lines)`, () => {
-            validateEditAtPosition(0, lines[0].length + lines[1].length, "");
-        });
-
-        it(`Delete multiple lines and nothing but lines (second and third lines)`, () => {
-            validateEditAtPosition(lines[0].length, lines[1].length + lines[2].length, "");
-        });
-
-        it(`Insert multiple line breaks`, () => {
-            validateEditAtPosition(21, 1, "cr...\r\ncr...\r\ncr...\r\ncr...\r\ncr...\r\ncr...\r\ncr...\r\ncr...\r\ncr...\r\ncr...\r\ncr...\r\ncr");
-        });
-
-        it(`Insert multiple line breaks`, () => {
-            validateEditAtPosition(21, 1, "cr...\r\ncr...\r\ncr");
-        });
-
-        it(`Insert multiple line breaks with leading \\n`, () => {
-            validateEditAtPosition(21, 1, "\ncr...\r\ncr...\r\ncr");
-        });
-
-        it(`Single line no line breaks deleted or inserted, delete 1 char`, () => {
-            validateEditAtPosition(21, 1, "");
-        });
-
-        it(`Single line no line breaks deleted or inserted, insert 1 char`, () => {
-            validateEditAtPosition(21, 0, "b");
-        });
-
-        it(`Single line no line breaks deleted or inserted, delete 1, insert 2 chars`, () => {
-            validateEditAtPosition(21, 1, "cr");
-        });
-
-        it(`Delete across line break (just the line break)`, () => {
-            validateEditAtPosition(21, 22, "");
-        });
-
-        it(`Delete across line break`, () => {
-            validateEditAtPosition(21, 32, "");
-        });
-
-        it(`Delete across multiple line breaks and insert no line breaks`, () => {
-            validateEditAtPosition(21, 42, "");
-        });
-
-        it(`Delete across multiple line breaks and insert text`, () => {
-            validateEditAtPosition(21, 42, "slithery ");
-        });
-    });
-
-    describe(`VersionCache stress test`, () => {
-        let rsa: number[] = [];
-        let la: number[] = [];
-        let las: number[] = [];
-        let elas: number[] = [];
-        let ersa: number[] = [];
-        let ela: number[] = [];
-        const iterationCount = 20;
-        // const iterationCount = 20000; // uncomment for testing
-        let lines: string[];
-        let lineMap: number[];
-        let lineIndex: server.LineIndex;
-        let testContent: string;
-
-        before(() => {
-            // Use scanner.ts, decent size, does not change frequently
-            const testFileName = "src/compiler/scanner.ts";
-            testContent = Harness.IO.readFile(testFileName);
-            const totalChars = testContent.length;
-            assert.isTrue(totalChars > 0, "Failed to read test file.");
-
-            ({ lines, lineMap } = server.LineIndex.linesFromText(testContent));
-            assert.isTrue(lines.length > 0, "Failed to initialize test text. Expected text to have at least one line");
-
-            lineIndex = new server.LineIndex();
-            lineIndex.load(lines);
-
-            let etotalChars = totalChars;
-
-            for (let j = 0; j < 100000; j++) {
-                rsa[j] = Math.floor(Math.random() * totalChars);
-                la[j] = Math.floor(Math.random() * (totalChars - rsa[j]));
-                if (la[j] > 4) {
-                    las[j] = 4;
-                }
-                else {
-                    las[j] = la[j];
-                }
-                if (j < 4000) {
-                    ersa[j] = Math.floor(Math.random() * etotalChars);
-                    ela[j] = Math.floor(Math.random() * (etotalChars - ersa[j]));
-                    if (ela[j] > 4) {
-                        elas[j] = 4;
-                    }
-                    else {
-                        elas[j] = ela[j];
-                    }
-                    etotalChars += (las[j] - elas[j]);
-                }
-            }
-        });
-
-        after(() => {
-            rsa = undefined;
-            la = undefined;
-            las = undefined;
-            elas = undefined;
-            ersa = undefined;
-            ela = undefined;
-            lines = undefined;
-            lineMap = undefined;
-            lineIndex = undefined;
-            testContent = undefined;
-        });
-
-        it("Range (average length 1/4 file size)", () => {
-            for (let i = 0; i < iterationCount; i++) {
-                const s2 = lineIndex.getText(rsa[i], la[i]);
-                const s1 = testContent.substring(rsa[i], rsa[i] + la[i]);
-                assert.equal(s1, s2);
-            }
-        });
-
-        it("Range (average length 4 chars)", () => {
-            for (let j = 0; j < iterationCount; j++) {
-                const s2 = lineIndex.getText(rsa[j], las[j]);
-                const s1 = testContent.substring(rsa[j], rsa[j] + las[j]);
-                assert.equal(s1, s2);
-            }
-        });
-
-        it("Edit (average length 4)", () => {
-            for (let i = 0; i < iterationCount; i++) {
-                const insertString = testContent.substring(rsa[100000 - i], rsa[100000 - i] + las[100000 - i]);
-                const snapshot = lineIndex.edit(rsa[i], las[i], insertString);
-                const checkText = editFlat(rsa[i], las[i], insertString, testContent);
-                const snapText = snapshot.getText(0, checkText.length);
-                assert.equal(checkText, snapText);
-            }
-        });
-
-        it("Edit ScriptVersionCache ", () => {
-            const svc = server.ScriptVersionCache.fromString(testContent);
-            let checkText = testContent;
-
-            for (let i = 0; i < iterationCount; i++) {
-                const insertString = testContent.substring(rsa[i], rsa[i] + las[i]);
-                svc.edit(ersa[i], elas[i], insertString);
-                checkText = editFlat(ersa[i], elas[i], insertString, checkText);
-                if (0 === (i % 4)) {
-                    const snap = svc.getSnapshot();
-                    const snapText = snap.getText(0, checkText.length);
-                    assert.equal(checkText, snapText);
-                }
-            }
-        });
-
-        it("Edit (average length 1/4th file size)", () => {
-            for (let i = 0; i < iterationCount; i++) {
-                const insertString = testContent.substring(rsa[100000 - i], rsa[100000 - i] + la[100000 - i]);
-                const snapshot = lineIndex.edit(rsa[i], la[i], insertString);
-                const checkText = editFlat(rsa[i], la[i], insertString, testContent);
-                const snapText = snapshot.getText(0, checkText.length);
-                assert.equal(checkText, snapText);
-            }
-        });
-
-        it("Line/offset from pos", () => {
-            for (let i = 0; i < iterationCount; i++) {
-                const lp = lineIndex.positionToLineOffset(rsa[i]);
-                const lac = ts.computeLineAndCharacterOfPosition(lineMap, rsa[i]);
-                assert.equal(lac.line + 1, lp.line, "Line number mismatch " + (lac.line + 1) + " " + lp.line + " " + i);
-                assert.equal(lac.character, lp.offset - 1, "Character offset mismatch " + lac.character + " " + (lp.offset - 1) + " " + i);
-            }
-        });
-
-        it("Start pos from line", () => {
-            for (let i = 0; i < iterationCount; i++) {
-                for (let j = 0; j < lines.length; j++) {
-<<<<<<< HEAD
-                    const { absolutePosition } = lineIndex.lineNumberToInfo(j + 1);
-                    const lineMapOffset = lineMap[j];
-                    assert.equal(absolutePosition, lineMapOffset);
-=======
-                    assert.equal(lineIndex.absolutePositionOfStartOfLine(j + 1), lineMap[j]);
->>>>>>> 14081094
-                }
-            }
-        });
-    });
-}
+/// <reference path="..\harness.ts" />
+/// <reference path="..\..\server\editorServices.ts" />
+
+namespace ts { //tests in here!
+    function editFlat(position: number, deletedLength: number, newText: string, source: string) {
+        return source.substring(0, position) + newText + source.substring(position + deletedLength, source.length);
+    }
+
+    function lineColToPosition(lineIndex: server.LineIndex, line: number, col: number) {
+        return lineIndex.absolutePositionOfStartOfLine(line) + (col - 1);
+    }
+
+    function validateEdit(lineIndex: server.LineIndex, sourceText: string, position: number, deleteLength: number, insertString: string): void {
+        const checkText = editFlat(position, deleteLength, insertString, sourceText);
+        const snapshot = lineIndex.edit(position, deleteLength, insertString);
+        const editedText = snapshot.getText(0, snapshot.getLength());
+
+        assert.equal(editedText, checkText);
+    }
+
+    describe(`VersionCache TS code`, () => {
+        let validateEditAtLineCharIndex: (line: number, char: number, deleteLength: number, insertString: string) => void;
+
+        before(() => {
+            const testContent = `/// <reference path="z.ts" />
+var x = 10;
+var y = { zebra: 12, giraffe: "ell" };
+z.a;
+class Point {
+    x: number;
+}
+k=y;
+var p:Point=new Point();
+var q:Point=<Point>p;`;
+
+            const { lines } = server.LineIndex.linesFromText(testContent);
+            assert.isTrue(lines.length > 0, "Failed to initialize test text. Expected text to have at least one line");
+
+            const lineIndex = new server.LineIndex();
+            lineIndex.load(lines);
+
+            validateEditAtLineCharIndex = (line: number, char: number, deleteLength: number, insertString: string) => {
+                const position = lineColToPosition(lineIndex, line, char);
+                validateEdit(lineIndex, testContent, position, deleteLength, insertString);
+            };
+        });
+
+        after(() => {
+            validateEditAtLineCharIndex = undefined;
+        });
+
+        it(`change 9 1 0 1 {"y"}`, () => {
+            validateEditAtLineCharIndex(9, 1, 0, "y");
+        });
+
+        it(`change 9 2 0 1 {"."}`, () => {
+            validateEditAtLineCharIndex(9, 2, 0, ".");
+        });
+
+        it(`change 9 3 0 1 {"\\n"}`, () => {
+            validateEditAtLineCharIndex(9, 3, 0, "\n");
+        });
+
+        it(`change 10 1 0 10 {"\\n\\n\\n\\n\\n\\n\\n\\n\\n\\n"}`, () => {
+            validateEditAtLineCharIndex(10, 1, 0, "\n\n\n\n\n\n\n\n\n\n");
+        });
+
+        it(`change 19 1 1 0`, () => {
+            validateEditAtLineCharIndex(19, 1, 1, "");
+        });
+
+        it(`change 18 1 1 0`, () => {
+            validateEditAtLineCharIndex(18, 1, 1, "");
+        });
+    });
+
+    describe(`VersionCache simple text`, () => {
+        let validateEditAtPosition: (position: number, deleteLength: number, insertString: string) => void;
+        let testContent: string;
+        let lines: string[];
+        let lineMap: number[];
+        before(() => {
+            testContent = `in this story:
+the lazy brown fox
+jumped over the cow
+that ate the grass
+that was purple at the tips
+and grew 1cm per day`;
+
+            ({ lines, lineMap } = server.LineIndex.linesFromText(testContent));
+            assert.isTrue(lines.length > 0, "Failed to initialize test text. Expected text to have at least one line");
+
+            const lineIndex = new server.LineIndex();
+            lineIndex.load(lines);
+
+            validateEditAtPosition = (position: number, deleteLength: number, insertString: string) => {
+                validateEdit(lineIndex, testContent, position, deleteLength, insertString);
+            };
+        });
+
+        after(() => {
+            validateEditAtPosition = undefined;
+            testContent = undefined;
+            lines = undefined;
+            lineMap = undefined;
+        });
+
+        it(`Insert at end of file`, () => {
+            validateEditAtPosition(testContent.length, 0, "hmmmm...\r\n");
+        });
+
+        it(`Unusual line endings merge`, () => {
+            validateEditAtPosition(lines[0].length - 1, lines[1].length, "");
+        });
+
+        it(`Delete whole line and nothing but line (last line)`, () => {
+            validateEditAtPosition(lineMap[lineMap.length - 2], lines[lines.length - 1].length, "");
+        });
+
+        it(`Delete whole line and nothing but line (first line)`, () => {
+            validateEditAtPosition(0, lines[0].length, "");
+        });
+
+        it(`Delete whole line (first line) and insert with no line breaks`, () => {
+            validateEditAtPosition(0, lines[0].length, "moo, moo, moo! ");
+        });
+
+        it(`Delete whole line (first line) and insert with multiple line breaks`, () => {
+            validateEditAtPosition(0, lines[0].length, "moo, \r\nmoo, \r\nmoo! ");
+        });
+
+        it(`Delete multiple lines and nothing but lines (first and second lines)`, () => {
+            validateEditAtPosition(0, lines[0].length + lines[1].length, "");
+        });
+
+        it(`Delete multiple lines and nothing but lines (second and third lines)`, () => {
+            validateEditAtPosition(lines[0].length, lines[1].length + lines[2].length, "");
+        });
+
+        it(`Insert multiple line breaks`, () => {
+            validateEditAtPosition(21, 1, "cr...\r\ncr...\r\ncr...\r\ncr...\r\ncr...\r\ncr...\r\ncr...\r\ncr...\r\ncr...\r\ncr...\r\ncr...\r\ncr");
+        });
+
+        it(`Insert multiple line breaks`, () => {
+            validateEditAtPosition(21, 1, "cr...\r\ncr...\r\ncr");
+        });
+
+        it(`Insert multiple line breaks with leading \\n`, () => {
+            validateEditAtPosition(21, 1, "\ncr...\r\ncr...\r\ncr");
+        });
+
+        it(`Single line no line breaks deleted or inserted, delete 1 char`, () => {
+            validateEditAtPosition(21, 1, "");
+        });
+
+        it(`Single line no line breaks deleted or inserted, insert 1 char`, () => {
+            validateEditAtPosition(21, 0, "b");
+        });
+
+        it(`Single line no line breaks deleted or inserted, delete 1, insert 2 chars`, () => {
+            validateEditAtPosition(21, 1, "cr");
+        });
+
+        it(`Delete across line break (just the line break)`, () => {
+            validateEditAtPosition(21, 22, "");
+        });
+
+        it(`Delete across line break`, () => {
+            validateEditAtPosition(21, 32, "");
+        });
+
+        it(`Delete across multiple line breaks and insert no line breaks`, () => {
+            validateEditAtPosition(21, 42, "");
+        });
+
+        it(`Delete across multiple line breaks and insert text`, () => {
+            validateEditAtPosition(21, 42, "slithery ");
+        });
+    });
+
+    describe(`VersionCache stress test`, () => {
+        let rsa: number[] = [];
+        let la: number[] = [];
+        let las: number[] = [];
+        let elas: number[] = [];
+        let ersa: number[] = [];
+        let ela: number[] = [];
+        const iterationCount = 20;
+        // const iterationCount = 20000; // uncomment for testing
+        let lines: string[];
+        let lineMap: number[];
+        let lineIndex: server.LineIndex;
+        let testContent: string;
+
+        before(() => {
+            // Use scanner.ts, decent size, does not change frequently
+            const testFileName = "src/compiler/scanner.ts";
+            testContent = Harness.IO.readFile(testFileName);
+            const totalChars = testContent.length;
+            assert.isTrue(totalChars > 0, "Failed to read test file.");
+
+            ({ lines, lineMap } = server.LineIndex.linesFromText(testContent));
+            assert.isTrue(lines.length > 0, "Failed to initialize test text. Expected text to have at least one line");
+
+            lineIndex = new server.LineIndex();
+            lineIndex.load(lines);
+
+            let etotalChars = totalChars;
+
+            for (let j = 0; j < 100000; j++) {
+                rsa[j] = Math.floor(Math.random() * totalChars);
+                la[j] = Math.floor(Math.random() * (totalChars - rsa[j]));
+                if (la[j] > 4) {
+                    las[j] = 4;
+                }
+                else {
+                    las[j] = la[j];
+                }
+                if (j < 4000) {
+                    ersa[j] = Math.floor(Math.random() * etotalChars);
+                    ela[j] = Math.floor(Math.random() * (etotalChars - ersa[j]));
+                    if (ela[j] > 4) {
+                        elas[j] = 4;
+                    }
+                    else {
+                        elas[j] = ela[j];
+                    }
+                    etotalChars += (las[j] - elas[j]);
+                }
+            }
+        });
+
+        after(() => {
+            rsa = undefined;
+            la = undefined;
+            las = undefined;
+            elas = undefined;
+            ersa = undefined;
+            ela = undefined;
+            lines = undefined;
+            lineMap = undefined;
+            lineIndex = undefined;
+            testContent = undefined;
+        });
+
+        it("Range (average length 1/4 file size)", () => {
+            for (let i = 0; i < iterationCount; i++) {
+                const s2 = lineIndex.getText(rsa[i], la[i]);
+                const s1 = testContent.substring(rsa[i], rsa[i] + la[i]);
+                assert.equal(s1, s2);
+            }
+        });
+
+        it("Range (average length 4 chars)", () => {
+            for (let j = 0; j < iterationCount; j++) {
+                const s2 = lineIndex.getText(rsa[j], las[j]);
+                const s1 = testContent.substring(rsa[j], rsa[j] + las[j]);
+                assert.equal(s1, s2);
+            }
+        });
+
+        it("Edit (average length 4)", () => {
+            for (let i = 0; i < iterationCount; i++) {
+                const insertString = testContent.substring(rsa[100000 - i], rsa[100000 - i] + las[100000 - i]);
+                const snapshot = lineIndex.edit(rsa[i], las[i], insertString);
+                const checkText = editFlat(rsa[i], las[i], insertString, testContent);
+                const snapText = snapshot.getText(0, checkText.length);
+                assert.equal(checkText, snapText);
+            }
+        });
+
+        it("Edit ScriptVersionCache ", () => {
+            const svc = server.ScriptVersionCache.fromString(testContent);
+            let checkText = testContent;
+
+            for (let i = 0; i < iterationCount; i++) {
+                const insertString = testContent.substring(rsa[i], rsa[i] + las[i]);
+                svc.edit(ersa[i], elas[i], insertString);
+                checkText = editFlat(ersa[i], elas[i], insertString, checkText);
+                if (0 === (i % 4)) {
+                    const snap = svc.getSnapshot();
+                    const snapText = snap.getText(0, checkText.length);
+                    assert.equal(checkText, snapText);
+                }
+            }
+        });
+
+        it("Edit (average length 1/4th file size)", () => {
+            for (let i = 0; i < iterationCount; i++) {
+                const insertString = testContent.substring(rsa[100000 - i], rsa[100000 - i] + la[100000 - i]);
+                const snapshot = lineIndex.edit(rsa[i], la[i], insertString);
+                const checkText = editFlat(rsa[i], la[i], insertString, testContent);
+                const snapText = snapshot.getText(0, checkText.length);
+                assert.equal(checkText, snapText);
+            }
+        });
+
+        it("Line/offset from pos", () => {
+            for (let i = 0; i < iterationCount; i++) {
+                const lp = lineIndex.positionToLineOffset(rsa[i]);
+                const lac = ts.computeLineAndCharacterOfPosition(lineMap, rsa[i]);
+                assert.equal(lac.line + 1, lp.line, "Line number mismatch " + (lac.line + 1) + " " + lp.line + " " + i);
+                assert.equal(lac.character, lp.offset - 1, "Character offset mismatch " + lac.character + " " + (lp.offset - 1) + " " + i);
+            }
+        });
+
+        it("Start pos from line", () => {
+            for (let i = 0; i < iterationCount; i++) {
+                for (let j = 0; j < lines.length; j++) {
+                    assert.equal(lineIndex.absolutePositionOfStartOfLine(j + 1), lineMap[j]);
+                }
+            }
+        });
+    });
+}