--- conflicted
+++ resolved
@@ -76,29 +76,17 @@
                 "kind": "property"
             }
         ],
-<<<<<<< HEAD
-        "indent": 2
-=======
         "indent": 3
->>>>>>> b8074872
     },
     {
         "text": "LocalFunctionInConstructor",
         "kind": "function",
-<<<<<<< HEAD
-        "indent": 2
-=======
         "indent": 3
->>>>>>> b8074872
     },
     {
         "text": "LocalInterfaceInConstrcutor",
         "kind": "interface",
-<<<<<<< HEAD
-        "indent": 2
-=======
         "indent": 3
->>>>>>> b8074872
     },
     {
         "text": "method",
@@ -128,11 +116,7 @@
                 "kind": "property"
             }
         ],
-<<<<<<< HEAD
-        "indent": 2
-=======
         "indent": 3
->>>>>>> b8074872
     },
     {
         "text": "LocalFunctionInMethod",
@@ -143,19 +127,11 @@
                 "kind": "function"
             }
         ],
-<<<<<<< HEAD
-        "indent": 2
-=======
         "indent": 3
->>>>>>> b8074872
     },
     {
         "text": "LocalInterfaceInMethod",
         "kind": "interface",
-<<<<<<< HEAD
-        "indent": 2
-=======
         "indent": 3
->>>>>>> b8074872
     }
 ]);