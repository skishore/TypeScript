//// [computedPropertyNames50_ES5.ts]

var x = {
    p1: 10,
    get foo() {
        if (1 == 1) {
            return 10;
        }
    },
    get [1 + 1]() {
        throw 10;
    },
    set [1 + 1]() {
        // just throw
        throw 10;
    },
    get [1 + 1]() {
        return 10;
    },
    get foo() {
        if (2 == 2) {
            return 20;
        }
    },
    p2: 20
}

//// [computedPropertyNames50_ES5.js]
var x = (_a = {
    p1: 10,
    get foo() {
        if (1 == 1) {
            return 10;
        }
    }
},
    _a.p1 = 10,
    _a.foo = Object.defineProperty({ get: function () {
            if (1 == 1) {
                return 10;
            }
        }, enumerable: true, configurable: true }),
    _a[1 + 1] = Object.defineProperty({ get: function () {
            throw 10;
        }, enumerable: true, configurable: true }),
    _a[1 + 1] = Object.defineProperty({ set: function () {
            // just throw
            throw 10;
        }, enumerable: true, configurable: true }),
    _a[1 + 1] = Object.defineProperty({ get: function () {
            return 10;
<<<<<<< HEAD
        }
    }, enumerable: true, configurable: true }), _a[1 + 1] = Object.defineProperty({ get: function () {
        throw 10;
    }, enumerable: true, configurable: true }), _a[1 + 1] = Object.defineProperty({ set: function () {
        // just throw
        throw 10;
    }, enumerable: true, configurable: true }), _a[1 + 1] = Object.defineProperty({ get: function () {
        return 10;
    }, enumerable: true, configurable: true }), _a.p2 =
    20, _a);
=======
        }, enumerable: true, configurable: true }),
    _a.p2 = 20,
    _a);
>>>>>>> 7b22880b
var _a;
<|MERGE_RESOLUTION|>--- conflicted
+++ resolved
@@ -1,4 +1,4 @@
-//// [computedPropertyNames50_ES5.ts]
+//// [computedPropertyNames50_ES5.ts]
 
 var x = {
     p1: 10,
@@ -23,46 +23,33 @@
         }
     },
     p2: 20
-}
-
-//// [computedPropertyNames50_ES5.js]
-var x = (_a = {
-    p1: 10,
-    get foo() {
-        if (1 == 1) {
-            return 10;
-        }
-    }
-},
-    _a.p1 = 10,
-    _a.foo = Object.defineProperty({ get: function () {
-            if (1 == 1) {
-                return 10;
-            }
-        }, enumerable: true, configurable: true }),
-    _a[1 + 1] = Object.defineProperty({ get: function () {
-            throw 10;
-        }, enumerable: true, configurable: true }),
-    _a[1 + 1] = Object.defineProperty({ set: function () {
-            // just throw
-            throw 10;
-        }, enumerable: true, configurable: true }),
-    _a[1 + 1] = Object.defineProperty({ get: function () {
-            return 10;
-<<<<<<< HEAD
-        }
-    }, enumerable: true, configurable: true }), _a[1 + 1] = Object.defineProperty({ get: function () {
-        throw 10;
-    }, enumerable: true, configurable: true }), _a[1 + 1] = Object.defineProperty({ set: function () {
-        // just throw
-        throw 10;
-    }, enumerable: true, configurable: true }), _a[1 + 1] = Object.defineProperty({ get: function () {
-        return 10;
-    }, enumerable: true, configurable: true }), _a.p2 =
-    20, _a);
-=======
-        }, enumerable: true, configurable: true }),
-    _a.p2 = 20,
-    _a);
->>>>>>> 7b22880b
-var _a;
+}
+
+//// [computedPropertyNames50_ES5.js]
+var x = (_a = {
+    p1: 10,
+    get foo() {
+        if (1 == 1) {
+            return 10;
+        }
+    }
+},
+    _a.p1 = 10,
+    _a.foo = Object.defineProperty({ get: function () {
+            if (1 == 1) {
+                return 10;
+            }
+        }, enumerable: true, configurable: true }),
+    _a[1 + 1] = Object.defineProperty({ get: function () {
+            throw 10;
+        }, enumerable: true, configurable: true }),
+    _a[1 + 1] = Object.defineProperty({ set: function () {
+            // just throw
+            throw 10;
+        }, enumerable: true, configurable: true }),
+    _a[1 + 1] = Object.defineProperty({ get: function () {
+            return 10;
+        }, enumerable: true, configurable: true }),
+    _a.p2 = 20,
+    _a);
+var _a;