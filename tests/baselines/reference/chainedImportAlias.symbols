--- conflicted
+++ resolved
@@ -1,28 +1,23 @@
-=== tests/cases/compiler/chainedImportAlias_file1.ts ===
-import x = require('./chainedImportAlias_file0');
->x : Symbol(x, Decl(chainedImportAlias_file1.ts, 0, 0))
-
-import y = x;
-<<<<<<< HEAD
->y : Symbol(y, Decl(chainedImportAlias_file1.ts, 0, 47))
->x : Symbol(x, Decl(chainedImportAlias_file1.ts, 0, 0))
-=======
->y : Symbol(y, Decl(chainedImportAlias_file1.ts, 0, 49))
->x : Symbol(x, Decl(chainedImportAlias_file0.ts, 0, 0))
->>>>>>> c9170b81
-
-y.m.foo();
->y.m.foo : Symbol(x.m.foo, Decl(chainedImportAlias_file0.ts, 0, 17))
->y.m : Symbol(x.m, Decl(chainedImportAlias_file0.ts, 0, 0))
->y : Symbol(y, Decl(chainedImportAlias_file1.ts, 0, 49))
->m : Symbol(x.m, Decl(chainedImportAlias_file0.ts, 0, 0))
->foo : Symbol(x.m.foo, Decl(chainedImportAlias_file0.ts, 0, 17))
-
-=== tests/cases/compiler/chainedImportAlias_file0.ts ===
-export module m {
->m : Symbol(m, Decl(chainedImportAlias_file0.ts, 0, 0))
-
-    export function foo() { }
->foo : Symbol(foo, Decl(chainedImportAlias_file0.ts, 0, 17))
-}
-
+=== tests/cases/compiler/chainedImportAlias_file1.ts ===
+import x = require('./chainedImportAlias_file0');
+>x : Symbol(x, Decl(chainedImportAlias_file1.ts, 0, 0))
+
+import y = x;
+>y : Symbol(y, Decl(chainedImportAlias_file1.ts, 0, 49))
+>x : Symbol(x, Decl(chainedImportAlias_file1.ts, 0, 0))
+
+y.m.foo();
+>y.m.foo : Symbol(x.m.foo, Decl(chainedImportAlias_file0.ts, 0, 17))
+>y.m : Symbol(x.m, Decl(chainedImportAlias_file0.ts, 0, 0))
+>y : Symbol(y, Decl(chainedImportAlias_file1.ts, 0, 49))
+>m : Symbol(x.m, Decl(chainedImportAlias_file0.ts, 0, 0))
+>foo : Symbol(x.m.foo, Decl(chainedImportAlias_file0.ts, 0, 17))
+
+=== tests/cases/compiler/chainedImportAlias_file0.ts ===
+export module m {
+>m : Symbol(m, Decl(chainedImportAlias_file0.ts, 0, 0))
+
+    export function foo() { }
+>foo : Symbol(foo, Decl(chainedImportAlias_file0.ts, 0, 17))
+}
+