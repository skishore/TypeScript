--- conflicted
+++ resolved
@@ -1,41 +1,37 @@
-=== tests/cases/conformance/es6/computedProperties/computedPropertyNamesContextualType1_ES5.ts ===
-interface I {
->I : I
-
-    [s: string]: (x: string) => number;
->s : string
->x : string
-
-    [s: number]: (x: any) => number; // Doesn't get hit
->s : number
->x : any
-}
-
-var o: I = {
->o : I
->I : I
-<<<<<<< HEAD
->{    ["" + 0](y) { return y.length; },    ["" + 1]: y => y.length} : { [x: string]: (y: string) => number; [s: number]: (x: any) => number; }
-=======
->{    ["" + 0](y) { return y.length; },    ["" + 1]: y => y.length} : { [x: string]: (y: string) => number; }
->>>>>>> 906ce18b
-
-    ["" + 0](y) { return y.length; },
->"" + 0 : string
->"" : string
->0 : number
->y : string
->y.length : number
->y : string
->length : number
-
-    ["" + 1]: y => y.length
->"" + 1 : string
->"" : string
->1 : number
->y => y.length : (y: string) => number
->y : string
->y.length : number
->y : string
->length : number
-}
+=== tests/cases/conformance/es6/computedProperties/computedPropertyNamesContextualType1_ES5.ts ===
+interface I {
+>I : I
+
+    [s: string]: (x: string) => number;
+>s : string
+>x : string
+
+    [s: number]: (x: any) => number; // Doesn't get hit
+>s : number
+>x : any
+}
+
+var o: I = {
+>o : I
+>I : I
+>{    ["" + 0](y) { return y.length; },    ["" + 1]: y => y.length} : { [x: string]: (y: string) => number; }
+
+    ["" + 0](y) { return y.length; },
+>"" + 0 : string
+>"" : string
+>0 : number
+>y : string
+>y.length : number
+>y : string
+>length : number
+
+    ["" + 1]: y => y.length
+>"" + 1 : string
+>"" : string
+>1 : number
+>y => y.length : (y: string) => number
+>y : string
+>y.length : number
+>y : string
+>length : number
+}