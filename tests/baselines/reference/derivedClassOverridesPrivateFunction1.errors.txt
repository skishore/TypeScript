tests/cases/compiler/derivedClassOverridesPrivateFunction1.ts(8,7): error TS2416: Class 'DerivedClass' incorrectly extends base class 'BaseClass':
  Private property '_init' cannot be reimplemented.


==== tests/cases/compiler/derivedClassOverridesPrivateFunction1.ts (1 errors) ====
    class BaseClass {
        constructor() {
            this._init();
        }
        private _init() {
        }
    }
    class DerivedClass extends BaseClass {
          ~~~~~~~~~~~~
<<<<<<< HEAD
!!! Class 'DerivedClass' incorrectly extends base class 'BaseClass':
!!!   Types have separate declarations of a private property '_init'.
=======
!!! error TS2416: Class 'DerivedClass' incorrectly extends base class 'BaseClass':
!!! error TS2416:   Private property '_init' cannot be reimplemented.
>>>>>>> d867cecf
        constructor() {
            super();
        }
        private _init() {
        }
    }
    new DerivedClass();<|MERGE_RESOLUTION|>--- conflicted
+++ resolved
@@ -1,28 +1,23 @@
-tests/cases/compiler/derivedClassOverridesPrivateFunction1.ts(8,7): error TS2416: Class 'DerivedClass' incorrectly extends base class 'BaseClass':
-  Private property '_init' cannot be reimplemented.
-
-
-==== tests/cases/compiler/derivedClassOverridesPrivateFunction1.ts (1 errors) ====
-    class BaseClass {
-        constructor() {
-            this._init();
-        }
-        private _init() {
-        }
-    }
-    class DerivedClass extends BaseClass {
-          ~~~~~~~~~~~~
-<<<<<<< HEAD
-!!! Class 'DerivedClass' incorrectly extends base class 'BaseClass':
-!!!   Types have separate declarations of a private property '_init'.
-=======
-!!! error TS2416: Class 'DerivedClass' incorrectly extends base class 'BaseClass':
-!!! error TS2416:   Private property '_init' cannot be reimplemented.
->>>>>>> d867cecf
-        constructor() {
-            super();
-        }
-        private _init() {
-        }
-    }
+tests/cases/compiler/derivedClassOverridesPrivateFunction1.ts(8,7): error TS2416: Class 'DerivedClass' incorrectly extends base class 'BaseClass':
+  Types have separate declarations of a private property '_init'.
+
+
+==== tests/cases/compiler/derivedClassOverridesPrivateFunction1.ts (1 errors) ====
+    class BaseClass {
+        constructor() {
+            this._init();
+        }
+        private _init() {
+        }
+    }
+    class DerivedClass extends BaseClass {
+          ~~~~~~~~~~~~
+!!! error TS2416: Class 'DerivedClass' incorrectly extends base class 'BaseClass':
+!!! error TS2416:   Types have separate declarations of a private property '_init'.
+        constructor() {
+            super();
+        }
+        private _init() {
+        }
+    }
     new DerivedClass();