--- conflicted
+++ resolved
@@ -1,232 +1,226 @@
-=== tests/cases/conformance/types/typeRelationships/typeInference/unionAndIntersectionInference1.ts ===
-// Repro from #2264
-
-interface Y { 'i am a very certain type': Y }
->Y : Y
->Y : Y
-
-var y: Y = <Y>undefined;
->y : Y
->Y : Y
-><Y>undefined : Y
->Y : Y
->undefined : undefined
-
-function destructure<a, r>(
->destructure : <a, r>(something: Y | a, haveValue: (value: a) => r, haveY: (value: Y) => r) => r
->a : a
->r : r
-
-    something: a | Y,
->something : Y | a
->a : a
->Y : Y
-
-    haveValue: (value: a) => r,
->haveValue : (value: a) => r
->value : a
->a : a
->r : r
-
-    haveY: (value: Y) => r
->haveY : (value: Y) => r
->value : Y
->Y : Y
->r : r
-
-): r {
->r : r
-
-    return something === y ? haveY(y) : haveValue(<a>something);
->something === y ? haveY(y) : haveValue(<a>something) : r
->something === y : boolean
->something : Y | a
->y : Y
->haveY(y) : r
->haveY : (value: Y) => r
->y : Y
->haveValue(<a>something) : r
->haveValue : (value: a) => r
-><a>something : a
->a : a
->something : Y | a
-}
-
-var value = Math.random() > 0.5 ? 'hey!' : <Y>undefined;
->value : string | Y
->Math.random() > 0.5 ? 'hey!' : <Y>undefined : Y | "hey!"
->Math.random() > 0.5 : boolean
->Math.random() : number
->Math.random : () => number
->Math : Math
->random : () => number
->0.5 : 0.5
->'hey!' : "hey!"
-><Y>undefined : Y
->Y : Y
->undefined : undefined
-
-var result = destructure(value, text => 'string', y => 'other one'); // text: string, y: Y
->result : string
->destructure(value, text => 'string', y => 'other one') : string
->destructure : <a, r>(something: Y | a, haveValue: (value: a) => r, haveY: (value: Y) => r) => r
->value : string | Y
->text => 'string' : (text: string) => string
->text : string
->'string' : "string"
->y => 'other one' : (y: Y) => string
->y : Y
->'other one' : "other one"
-
-// Repro from #4212
-
-function isVoid<a>(value: void | a): value is void {
->isVoid : <a>(value: void | a) => value is void
->a : a
->value : void | a
->a : a
->value : any
-
-    return undefined;
->undefined : undefined
-}
-
-function isNonVoid<a>(value: void | a) : value is a {
->isNonVoid : <a>(value: void | a) => value is a
->a : a
->value : void | a
->a : a
->value : any
->a : a
-
-    return undefined;
->undefined : undefined
-}
-
-function foo1<a>(value: void|a): void {
->foo1 : <a>(value: void | a) => void
->a : a
->value : void | a
->a : a
-
-    if (isVoid(value)) {
->isVoid(value) : boolean
->isVoid : <a>(value: void | a) => value is void
->value : void | a
-
-        value; // value is void
->value : void
-
-    } else {
-        value; // value is a
->value : a
-    }
-}
-
-function baz1<a>(value: void|a): void {
->baz1 : <a>(value: void | a) => void
->a : a
->value : void | a
->a : a
-
-      if (isNonVoid(value)) {
->isNonVoid(value) : boolean
->isNonVoid : <a>(value: void | a) => value is a
->value : void | a
-
-          value; // value is a
->value : a
-
-      } else {
-          value; // value is void
->value : void
-      }
-}
-
-// Repro from #5417
-
-type Maybe<T> = T | void;
->Maybe : Maybe<T>
->T : T
->T : T
-
-function get<U>(x: U | void): U {
->get : <U>(x: void | U) => U
->U : U
->x : void | U
->U : U
->U : U
-
-   return null; // just an example
->null : null
-}
-
-let foo: Maybe<string>;
->foo : Maybe<string>
->Maybe : Maybe<T>
-
-get(foo).toUpperCase(); // Ok
->get(foo).toUpperCase() : string
->get(foo).toUpperCase : (this: String) => string
->get(foo) : string
-<<<<<<< HEAD
->get : <U>(x: U | void) => U
->foo : string | void
->toUpperCase : (this: String) => string
-=======
->get : <U>(x: void | U) => U
->foo : Maybe<string>
->toUpperCase : () => string
->>>>>>> 02334d85
-
-// Repro from #5456
-
-interface Man {
->Man : Man
-
-    walks: boolean;
->walks : boolean
-}
-
-interface Bear {
->Bear : Bear
-
-    roars: boolean;
->roars : boolean
-}
-
-interface Pig {
->Pig : Pig
-
-    oinks: boolean;
->oinks : boolean
-}
-
-declare function pigify<T>(y: T & Bear): T & Pig;
->pigify : <T>(y: T & Bear) => T & Pig
->T : T
->y : T & Bear
->T : T
->Bear : Bear
->T : T
->Pig : Pig
-
-declare var mbp: Man & Bear;
->mbp : Man & Bear
->Man : Man
->Bear : Bear
-
-pigify(mbp).oinks; // OK, mbp is treated as Pig
->pigify(mbp).oinks : boolean
->pigify(mbp) : Man & Pig
->pigify : <T>(y: T & Bear) => T & Pig
->mbp : Man & Bear
->oinks : boolean
-
-pigify(mbp).walks; // Ok, mbp is treated as Man
->pigify(mbp).walks : boolean
->pigify(mbp) : Man & Pig
->pigify : <T>(y: T & Bear) => T & Pig
->mbp : Man & Bear
->walks : boolean
-
+=== tests/cases/conformance/types/typeRelationships/typeInference/unionAndIntersectionInference1.ts ===
+// Repro from #2264
+
+interface Y { 'i am a very certain type': Y }
+>Y : Y
+>Y : Y
+
+var y: Y = <Y>undefined;
+>y : Y
+>Y : Y
+><Y>undefined : Y
+>Y : Y
+>undefined : undefined
+
+function destructure<a, r>(
+>destructure : <a, r>(something: Y | a, haveValue: (value: a) => r, haveY: (value: Y) => r) => r
+>a : a
+>r : r
+
+    something: a | Y,
+>something : Y | a
+>a : a
+>Y : Y
+
+    haveValue: (value: a) => r,
+>haveValue : (value: a) => r
+>value : a
+>a : a
+>r : r
+
+    haveY: (value: Y) => r
+>haveY : (value: Y) => r
+>value : Y
+>Y : Y
+>r : r
+
+): r {
+>r : r
+
+    return something === y ? haveY(y) : haveValue(<a>something);
+>something === y ? haveY(y) : haveValue(<a>something) : r
+>something === y : boolean
+>something : Y | a
+>y : Y
+>haveY(y) : r
+>haveY : (value: Y) => r
+>y : Y
+>haveValue(<a>something) : r
+>haveValue : (value: a) => r
+><a>something : a
+>a : a
+>something : Y | a
+}
+
+var value = Math.random() > 0.5 ? 'hey!' : <Y>undefined;
+>value : string | Y
+>Math.random() > 0.5 ? 'hey!' : <Y>undefined : Y | "hey!"
+>Math.random() > 0.5 : boolean
+>Math.random() : number
+>Math.random : () => number
+>Math : Math
+>random : () => number
+>0.5 : 0.5
+>'hey!' : "hey!"
+><Y>undefined : Y
+>Y : Y
+>undefined : undefined
+
+var result = destructure(value, text => 'string', y => 'other one'); // text: string, y: Y
+>result : string
+>destructure(value, text => 'string', y => 'other one') : string
+>destructure : <a, r>(something: Y | a, haveValue: (value: a) => r, haveY: (value: Y) => r) => r
+>value : string | Y
+>text => 'string' : (text: string) => string
+>text : string
+>'string' : "string"
+>y => 'other one' : (y: Y) => string
+>y : Y
+>'other one' : "other one"
+
+// Repro from #4212
+
+function isVoid<a>(value: void | a): value is void {
+>isVoid : <a>(value: void | a) => value is void
+>a : a
+>value : void | a
+>a : a
+>value : any
+
+    return undefined;
+>undefined : undefined
+}
+
+function isNonVoid<a>(value: void | a) : value is a {
+>isNonVoid : <a>(value: void | a) => value is a
+>a : a
+>value : void | a
+>a : a
+>value : any
+>a : a
+
+    return undefined;
+>undefined : undefined
+}
+
+function foo1<a>(value: void|a): void {
+>foo1 : <a>(value: void | a) => void
+>a : a
+>value : void | a
+>a : a
+
+    if (isVoid(value)) {
+>isVoid(value) : boolean
+>isVoid : <a>(value: void | a) => value is void
+>value : void | a
+
+        value; // value is void
+>value : void
+
+    } else {
+        value; // value is a
+>value : a
+    }
+}
+
+function baz1<a>(value: void|a): void {
+>baz1 : <a>(value: void | a) => void
+>a : a
+>value : void | a
+>a : a
+
+      if (isNonVoid(value)) {
+>isNonVoid(value) : boolean
+>isNonVoid : <a>(value: void | a) => value is a
+>value : void | a
+
+          value; // value is a
+>value : a
+
+      } else {
+          value; // value is void
+>value : void
+      }
+}
+
+// Repro from #5417
+
+type Maybe<T> = T | void;
+>Maybe : Maybe<T>
+>T : T
+>T : T
+
+function get<U>(x: U | void): U {
+>get : <U>(x: void | U) => U
+>U : U
+>x : void | U
+>U : U
+>U : U
+
+   return null; // just an example
+>null : null
+}
+
+let foo: Maybe<string>;
+>foo : Maybe<string>
+>Maybe : Maybe<T>
+
+get(foo).toUpperCase(); // Ok
+>get(foo).toUpperCase() : string
+>get(foo).toUpperCase : (this: String) => string
+>get(foo) : string
+>get : <U>(x: void | U) => U
+>foo : Maybe<string>
+>toUpperCase : (this: String) => string
+
+// Repro from #5456
+
+interface Man {
+>Man : Man
+
+    walks: boolean;
+>walks : boolean
+}
+
+interface Bear {
+>Bear : Bear
+
+    roars: boolean;
+>roars : boolean
+}
+
+interface Pig {
+>Pig : Pig
+
+    oinks: boolean;
+>oinks : boolean
+}
+
+declare function pigify<T>(y: T & Bear): T & Pig;
+>pigify : <T>(y: T & Bear) => T & Pig
+>T : T
+>y : T & Bear
+>T : T
+>Bear : Bear
+>T : T
+>Pig : Pig
+
+declare var mbp: Man & Bear;
+>mbp : Man & Bear
+>Man : Man
+>Bear : Bear
+
+pigify(mbp).oinks; // OK, mbp is treated as Pig
+>pigify(mbp).oinks : boolean
+>pigify(mbp) : Man & Pig
+>pigify : <T>(y: T & Bear) => T & Pig
+>mbp : Man & Bear
+>oinks : boolean
+
+pigify(mbp).walks; // Ok, mbp is treated as Man
+>pigify(mbp).walks : boolean
+>pigify(mbp) : Man & Pig
+>pigify : <T>(y: T & Bear) => T & Pig
+>mbp : Man & Bear
+>walks : boolean
+