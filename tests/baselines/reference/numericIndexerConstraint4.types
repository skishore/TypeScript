--- conflicted
+++ resolved
@@ -1,33 +1,29 @@
-=== tests/cases/compiler/numericIndexerConstraint4.ts ===
-class A {
->A : A
-
-    foo: number;
->foo : number
-}
-
-class B extends A {
->B : B
->A : A
-
-    bar: string;
->bar : string
-}
-
-var x: {
->x : { [idx: number]: A; }
-
-    [idx: number]: A;
->idx : number
->A : A
-
-} = { data: new B() }
-<<<<<<< HEAD
->{ data: new B() } : { [idx: number]: A; data: B; }
-=======
->{ data: new B() } : { data: B; }
->>>>>>> 906ce18b
->data : B
->new B() : B
->B : typeof B
-
+=== tests/cases/compiler/numericIndexerConstraint4.ts ===
+class A {
+>A : A
+
+    foo: number;
+>foo : number
+}
+
+class B extends A {
+>B : B
+>A : A
+
+    bar: string;
+>bar : string
+}
+
+var x: {
+>x : { [idx: number]: A; }
+
+    [idx: number]: A;
+>idx : number
+>A : A
+
+} = { data: new B() }
+>{ data: new B() } : { data: B; }
+>data : B
+>new B() : B
+>B : typeof B
+