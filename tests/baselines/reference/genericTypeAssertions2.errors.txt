--- conflicted
+++ resolved
@@ -1,47 +1,37 @@
-tests/cases/compiler/genericTypeAssertions2.ts(10,5): error TS2322: Type 'B<string>' is not assignable to type 'A<number>'.
-  Types of property 'foo' are incompatible.
-    Type '(x: string) => void' is not assignable to type '(x: number) => void'.
-      Types of parameters 'x' and 'x' are incompatible.
-        Type 'number' is not assignable to type 'string'.
-tests/cases/compiler/genericTypeAssertions2.ts(11,5): error TS2322: Type 'A<number>' is not assignable to type 'B<number>'.
-  Property 'bar' is missing in type 'A<number>'.
-<<<<<<< HEAD
-tests/cases/compiler/genericTypeAssertions2.ts(13,21): error TS2352: Neither type 'number[]' nor type 'A<number>' is assignable to the other.
-  Property 'foo' is missing in type 'number[]'.
-=======
-tests/cases/compiler/genericTypeAssertions2.ts(13,21): error TS2352: Type 'undefined[]' cannot be converted to type 'A<number>'.
-  Property 'foo' is missing in type 'undefined[]'.
->>>>>>> 906ce18b
-
-
-==== tests/cases/compiler/genericTypeAssertions2.ts (3 errors) ====
-    class A<T> { foo(x: T) { } }
-    class B<T> extends A<T> {
-        bar(): T {
-            return null;
-        }
-    }
-    
-    var foo = new A<number>();
-    var r: A<string> = <B<string>>new B();
-    var r2: A<number> = <B<string>>new B(); // error
-        ~~
-!!! error TS2322: Type 'B<string>' is not assignable to type 'A<number>'.
-!!! error TS2322:   Types of property 'foo' are incompatible.
-!!! error TS2322:     Type '(x: string) => void' is not assignable to type '(x: number) => void'.
-!!! error TS2322:       Types of parameters 'x' and 'x' are incompatible.
-!!! error TS2322:         Type 'number' is not assignable to type 'string'.
-    var r3: B<number> = <A<number>>new B(); // error
-        ~~
-!!! error TS2322: Type 'A<number>' is not assignable to type 'B<number>'.
-!!! error TS2322:   Property 'bar' is missing in type 'A<number>'.
-    var r4: A<number> = <A<number>>new A();
-    var r5: A<number> = <A<number>>[]; // error
-                        ~~~~~~~~~~~~~
-<<<<<<< HEAD
-!!! error TS2352: Neither type 'number[]' nor type 'A<number>' is assignable to the other.
-!!! error TS2352:   Property 'foo' is missing in type 'number[]'.
-=======
-!!! error TS2352: Type 'undefined[]' cannot be converted to type 'A<number>'.
-!!! error TS2352:   Property 'foo' is missing in type 'undefined[]'.
->>>>>>> 906ce18b
+tests/cases/compiler/genericTypeAssertions2.ts(10,5): error TS2322: Type 'B<string>' is not assignable to type 'A<number>'.
+  Types of property 'foo' are incompatible.
+    Type '(x: string) => void' is not assignable to type '(x: number) => void'.
+      Types of parameters 'x' and 'x' are incompatible.
+        Type 'number' is not assignable to type 'string'.
+tests/cases/compiler/genericTypeAssertions2.ts(11,5): error TS2322: Type 'A<number>' is not assignable to type 'B<number>'.
+  Property 'bar' is missing in type 'A<number>'.
+tests/cases/compiler/genericTypeAssertions2.ts(13,21): error TS2352: Type 'number[]' cannot be converted to type 'A<number>'.
+  Property 'foo' is missing in type 'number[]'.
+
+
+==== tests/cases/compiler/genericTypeAssertions2.ts (3 errors) ====
+    class A<T> { foo(x: T) { } }
+    class B<T> extends A<T> {
+        bar(): T {
+            return null;
+        }
+    }
+    
+    var foo = new A<number>();
+    var r: A<string> = <B<string>>new B();
+    var r2: A<number> = <B<string>>new B(); // error
+        ~~
+!!! error TS2322: Type 'B<string>' is not assignable to type 'A<number>'.
+!!! error TS2322:   Types of property 'foo' are incompatible.
+!!! error TS2322:     Type '(x: string) => void' is not assignable to type '(x: number) => void'.
+!!! error TS2322:       Types of parameters 'x' and 'x' are incompatible.
+!!! error TS2322:         Type 'number' is not assignable to type 'string'.
+    var r3: B<number> = <A<number>>new B(); // error
+        ~~
+!!! error TS2322: Type 'A<number>' is not assignable to type 'B<number>'.
+!!! error TS2322:   Property 'bar' is missing in type 'A<number>'.
+    var r4: A<number> = <A<number>>new A();
+    var r5: A<number> = <A<number>>[]; // error
+                        ~~~~~~~~~~~~~
+!!! error TS2352: Type 'number[]' cannot be converted to type 'A<number>'.
+!!! error TS2352:   Property 'foo' is missing in type 'number[]'.