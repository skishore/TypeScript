--- conflicted
+++ resolved
@@ -1,199 +1,189 @@
-tests/cases/conformance/es6/destructuring/destructuringParameterDeclaration2.ts(7,4): error TS2345: Argument of type '[number, string, string[][]]' is not assignable to parameter of type '[number, number, string[][]]'.
-  Type 'string' is not assignable to type 'number'.
-tests/cases/conformance/es6/destructuring/destructuringParameterDeclaration2.ts(7,29): error TS1005: ',' expected.
-tests/cases/conformance/es6/destructuring/destructuringParameterDeclaration2.ts(8,4): error TS2345: Argument of type '[number, number, string[][], string]' is not assignable to parameter of type '[number, number, string[][]]'.
-  Types of property 'pop' are incompatible.
-<<<<<<< HEAD
-    Type '(this: (number | string[][] | string)[]) => number | string[][] | string' is not assignable to type '(this: (number | string[][])[]) => number | string[][]'.
-      Type 'number | string[][] | string' is not assignable to type 'number | string[][]'.
-=======
-    Type '() => string | number | string[][]' is not assignable to type '() => number | string[][]'.
-      Type 'string | number | string[][]' is not assignable to type 'number | string[][]'.
->>>>>>> 02334d85
-        Type 'string' is not assignable to type 'number | string[][]'.
-tests/cases/conformance/es6/destructuring/destructuringParameterDeclaration2.ts(16,8): error TS2371: A parameter initializer is only allowed in a function or constructor implementation.
-tests/cases/conformance/es6/destructuring/destructuringParameterDeclaration2.ts(16,16): error TS2371: A parameter initializer is only allowed in a function or constructor implementation.
-tests/cases/conformance/es6/destructuring/destructuringParameterDeclaration2.ts(23,14): error TS2345: Argument of type '{ x: string; y: boolean; }' is not assignable to parameter of type '{ x: number; y: any; }'.
-  Types of property 'x' are incompatible.
-    Type 'string' is not assignable to type 'number'.
-tests/cases/conformance/es6/destructuring/destructuringParameterDeclaration2.ts(30,14): error TS2300: Duplicate identifier 'z'.
-tests/cases/conformance/es6/destructuring/destructuringParameterDeclaration2.ts(30,18): error TS2300: Duplicate identifier 'z'.
-tests/cases/conformance/es6/destructuring/destructuringParameterDeclaration2.ts(34,4): error TS2345: Argument of type '{ z: number; }' is not assignable to parameter of type '{ z: { x: any; y: { j: any; }; }; }'.
-  Types of property 'z' are incompatible.
-    Type 'number' is not assignable to type '{ x: any; y: { j: any; }; }'.
-tests/cases/conformance/es6/destructuring/destructuringParameterDeclaration2.ts(35,4): error TS2345: Argument of type '{}' is not assignable to parameter of type '{ z: number; }'.
-  Property 'z' is missing in type '{}'.
-tests/cases/conformance/es6/destructuring/destructuringParameterDeclaration2.ts(36,4): error TS2345: Argument of type '{ z: boolean; }' is not assignable to parameter of type '{ z: number; }'.
-  Types of property 'z' are incompatible.
-    Type 'boolean' is not assignable to type 'number'.
-tests/cases/conformance/es6/destructuring/destructuringParameterDeclaration2.ts(37,4): error TS2345: Argument of type '{ z: boolean; }' is not assignable to parameter of type '{ z?: number; }'.
-  Types of property 'z' are incompatible.
-    Type 'boolean' is not assignable to type 'number'.
-tests/cases/conformance/es6/destructuring/destructuringParameterDeclaration2.ts(38,4): error TS2345: Argument of type '{ b: boolean; }' is not assignable to parameter of type '{ b: string | number; }'.
-  Types of property 'b' are incompatible.
-    Type 'boolean' is not assignable to type 'string | number'.
-tests/cases/conformance/es6/destructuring/destructuringParameterDeclaration2.ts(39,4): error TS2345: Argument of type '[number, number, boolean, boolean]' is not assignable to parameter of type '[any, any, [[any]]]'.
-  Types of property '2' are incompatible.
-    Type 'boolean' is not assignable to type '[[any]]'.
-tests/cases/conformance/es6/destructuring/destructuringParameterDeclaration2.ts(40,4): error TS2345: Argument of type '[number, number, [[string]]]' is not assignable to parameter of type '[any, any, [[number]]]'.
-  Type '[[string]]' is not assignable to type '[[number]]'.
-    Type '[string]' is not assignable to type '[number]'.
-      Type 'string' is not assignable to type 'number'.
-tests/cases/conformance/es6/destructuring/destructuringParameterDeclaration2.ts(46,13): error TS2463: A binding pattern parameter cannot be optional in an implementation signature.
-tests/cases/conformance/es6/destructuring/destructuringParameterDeclaration2.ts(47,13): error TS2463: A binding pattern parameter cannot be optional in an implementation signature.
-tests/cases/conformance/es6/destructuring/destructuringParameterDeclaration2.ts(55,7): error TS2420: Class 'C4' incorrectly implements interface 'F2'.
-  Types of property 'd4' are incompatible.
-    Type '({x, y, c}: { x: any; y: any; c: any; }) => void' is not assignable to type '({x, y, z}?: { x: any; y: any; z: any; }) => any'.
-      Types of parameters '__0' and '__0' are incompatible.
-        Type '{ x: any; y: any; z: any; }' is not assignable to type '{ x: any; y: any; c: any; }'.
-          Property 'c' is missing in type '{ x: any; y: any; z: any; }'.
-tests/cases/conformance/es6/destructuring/destructuringParameterDeclaration2.ts(56,8): error TS2463: A binding pattern parameter cannot be optional in an implementation signature.
-tests/cases/conformance/es6/destructuring/destructuringParameterDeclaration2.ts(65,18): error TS2300: Duplicate identifier 'number'.
-tests/cases/conformance/es6/destructuring/destructuringParameterDeclaration2.ts(65,26): error TS2300: Duplicate identifier 'number'.
-tests/cases/conformance/es6/destructuring/destructuringParameterDeclaration2.ts(65,34): error TS2300: Duplicate identifier 'number'.
-
-
-==== tests/cases/conformance/es6/destructuring/destructuringParameterDeclaration2.ts (22 errors) ====
-    // A parameter declaration may specify either an identifier or a binding pattern.
-    // The identifiers specified in parameter declarations and binding patterns
-    // in a parameter list must be unique within that parameter list.
-    
-    // If the declaration includes a type annotation, the parameter is of that type
-    function a0([a, b, [[c]]]: [number, number, string[][]]) { }
-    a0([1, "string", [["world"]]);      // Error
-       ~~~~~~~~~~~~~~~~~~~~~~~~~
-!!! error TS2345: Argument of type '[number, string, string[][]]' is not assignable to parameter of type '[number, number, string[][]]'.
-!!! error TS2345:   Type 'string' is not assignable to type 'number'.
-                                ~
-!!! error TS1005: ',' expected.
-    a0([1, 2, [["world"]], "string"]);  // Error
-       ~~~~~~~~~~~~~~~~~~~~~~~~~~~~~
-!!! error TS2345: Argument of type '[number, number, string[][], string]' is not assignable to parameter of type '[number, number, string[][]]'.
-!!! error TS2345:   Types of property 'pop' are incompatible.
-<<<<<<< HEAD
-!!! error TS2345:     Type '(this: (number | string[][] | string)[]) => number | string[][] | string' is not assignable to type '(this: (number | string[][])[]) => number | string[][]'.
-!!! error TS2345:       Type 'number | string[][] | string' is not assignable to type 'number | string[][]'.
-=======
-!!! error TS2345:     Type '() => string | number | string[][]' is not assignable to type '() => number | string[][]'.
-!!! error TS2345:       Type 'string | number | string[][]' is not assignable to type 'number | string[][]'.
->>>>>>> 02334d85
-!!! error TS2345:         Type 'string' is not assignable to type 'number | string[][]'.
-    
-    
-    // If the declaration includes an initializer expression (which is permitted only
-    // when the parameter list occurs in conjunction with a function body),
-    // the parameter type is the widened form (section 3.11) of the type of the initializer expression.
-    
-    interface F1 {
-        b0(z = 10, [[a, b], d, {u}] = [[1, 2], "string", { u: false }]);  // Error, no function body
-           ~~~~~~
-!!! error TS2371: A parameter initializer is only allowed in a function or constructor implementation.
-                   ~~~~~~~~~~~~~~~~~~~~~~~~~~~~~~~~~~~~~~~~~~~~~~~~~~~
-!!! error TS2371: A parameter initializer is only allowed in a function or constructor implementation.
-    }
-    
-    function b1(z = null, o = { x: 0, y: undefined }) { }
-    function b2([a, z, y] = [undefined, null, undefined]) { }
-    function b3([[a], b, [[c, d]]] = [[undefined], undefined, [[undefined, undefined]]]) { }
-    
-    b1("string", { x: "string", y: true });  // Error
-                 ~~~~~~~~~~~~~~~~~~~~~~~~
-!!! error TS2345: Argument of type '{ x: string; y: boolean; }' is not assignable to parameter of type '{ x: number; y: any; }'.
-!!! error TS2345:   Types of property 'x' are incompatible.
-!!! error TS2345:     Type 'string' is not assignable to type 'number'.
-    
-    // If the declaration specifies a binding pattern, the parameter type is the implied type of that binding pattern (section 5.1.3)
-    function c0({z: {x, y: {j}}}) { }
-    function c1({z} = { z: 10 }) { }
-    function c2({z = 10}) { }
-    function c3({b}: { b: number|string } = { b: "hello" }) { }
-    function c4([z], z: number) { }  // Error Duplicate identifier
-                 ~
-!!! error TS2300: Duplicate identifier 'z'.
-                     ~
-!!! error TS2300: Duplicate identifier 'z'.
-    function c5([a, b, [[c]]]) { }
-    function c6([a, b, [[c = 1]]]) { }
-    
-    c0({ z: 1 });      // Error, implied type is { z: {x: any, y: {j: any}} }
-       ~~~~~~~~
-!!! error TS2345: Argument of type '{ z: number; }' is not assignable to parameter of type '{ z: { x: any; y: { j: any; }; }; }'.
-!!! error TS2345:   Types of property 'z' are incompatible.
-!!! error TS2345:     Type 'number' is not assignable to type '{ x: any; y: { j: any; }; }'.
-    c1({});            // Error, implied type is {z:number}?
-       ~~
-!!! error TS2345: Argument of type '{}' is not assignable to parameter of type '{ z: number; }'.
-!!! error TS2345:   Property 'z' is missing in type '{}'.
-    c1({ z: true });   // Error, implied type is {z:number}?
-       ~~~~~~~~~~~
-!!! error TS2345: Argument of type '{ z: boolean; }' is not assignable to parameter of type '{ z: number; }'.
-!!! error TS2345:   Types of property 'z' are incompatible.
-!!! error TS2345:     Type 'boolean' is not assignable to type 'number'.
-    c2({ z: false });  // Error, implied type is {z?: number}
-       ~~~~~~~~~~~~
-!!! error TS2345: Argument of type '{ z: boolean; }' is not assignable to parameter of type '{ z?: number; }'.
-!!! error TS2345:   Types of property 'z' are incompatible.
-!!! error TS2345:     Type 'boolean' is not assignable to type 'number'.
-    c3({ b: true });   // Error, implied type is { b: number|string }. 
-       ~~~~~~~~~~~
-!!! error TS2345: Argument of type '{ b: boolean; }' is not assignable to parameter of type '{ b: string | number; }'.
-!!! error TS2345:   Types of property 'b' are incompatible.
-!!! error TS2345:     Type 'boolean' is not assignable to type 'string | number'.
-    c5([1, 2, false, true]);   // Error, implied type is [any, any, [[any]]]
-       ~~~~~~~~~~~~~~~~~~~
-!!! error TS2345: Argument of type '[number, number, boolean, boolean]' is not assignable to parameter of type '[any, any, [[any]]]'.
-!!! error TS2345:   Types of property '2' are incompatible.
-!!! error TS2345:     Type 'boolean' is not assignable to type '[[any]]'.
-    c6([1, 2, [["string"]]]);  // Error, implied type is [any, any, [[number]]]  // Use initializer
-       ~~~~~~~~~~~~~~~~~~~~
-!!! error TS2345: Argument of type '[number, number, [[string]]]' is not assignable to parameter of type '[any, any, [[number]]]'.
-!!! error TS2345:   Type '[[string]]' is not assignable to type '[[number]]'.
-!!! error TS2345:     Type '[string]' is not assignable to type '[number]'.
-!!! error TS2345:       Type 'string' is not assignable to type 'number'.
-    
-    // A parameter can be marked optional by following its name or binding pattern with a question mark (?)
-    // or by including an initializer.  Initializers (including binding property or element initializers) are
-    // permitted only when the parameter list occurs in conjunction with a function body
-    
-    function d1([a, b, c]?) { }  // Error, binding pattern can't be optional in implementation signature
-                ~~~~~~~~~~
-!!! error TS2463: A binding pattern parameter cannot be optional in an implementation signature.
-    function d2({x, y, z}?) { }  // Error, binding pattern can't be optional in implementation signature
-                ~~~~~~~~~~
-!!! error TS2463: A binding pattern parameter cannot be optional in an implementation signature.
-    
-    interface F2 {
-        d3([a, b, c]?);
-        d4({x, y, z}?);
-        e0([a, b, c]);
-    }
-    
-    class C4 implements F2 {
-          ~~
-!!! error TS2420: Class 'C4' incorrectly implements interface 'F2'.
-!!! error TS2420:   Types of property 'd4' are incompatible.
-!!! error TS2420:     Type '({x, y, c}: { x: any; y: any; c: any; }) => void' is not assignable to type '({x, y, z}?: { x: any; y: any; z: any; }) => any'.
-!!! error TS2420:       Types of parameters '__0' and '__0' are incompatible.
-!!! error TS2420:         Type '{ x: any; y: any; z: any; }' is not assignable to type '{ x: any; y: any; c: any; }'.
-!!! error TS2420:           Property 'c' is missing in type '{ x: any; y: any; z: any; }'.
-        d3([a, b, c]?) { }  // Error, binding pattern can't be optional in implementation signature
-           ~~~~~~~~~~
-!!! error TS2463: A binding pattern parameter cannot be optional in an implementation signature.
-        d4({x, y, c}) { }
-        e0([a, b, q]) { }
-    }
-    
-    // Destructuring parameter declarations do not permit type annotations on the individual binding patterns,
-    // as such annotations would conflict with the already established meaning of colons in object literals.
-    // Type annotations must instead be written on the top- level parameter declaration
-    
-    function e0({x: [number, number, number]}) { }  // error, duplicate identifier;
-                     ~~~~~~
-!!! error TS2300: Duplicate identifier 'number'.
-                             ~~~~~~
-!!! error TS2300: Duplicate identifier 'number'.
-                                     ~~~~~~
-!!! error TS2300: Duplicate identifier 'number'.
-    
-    
+tests/cases/conformance/es6/destructuring/destructuringParameterDeclaration2.ts(7,4): error TS2345: Argument of type '[number, string, string[][]]' is not assignable to parameter of type '[number, number, string[][]]'.
+  Type 'string' is not assignable to type 'number'.
+tests/cases/conformance/es6/destructuring/destructuringParameterDeclaration2.ts(7,29): error TS1005: ',' expected.
+tests/cases/conformance/es6/destructuring/destructuringParameterDeclaration2.ts(8,4): error TS2345: Argument of type '[number, number, string[][], string]' is not assignable to parameter of type '[number, number, string[][]]'.
+  Types of property 'pop' are incompatible.
+    Type '(this: (string | number | string[][])[]) => string | number | string[][]' is not assignable to type '(this: (number | string[][])[]) => number | string[][]'.
+      Type 'string | number | string[][]' is not assignable to type 'number | string[][]'.
+        Type 'string' is not assignable to type 'number | string[][]'.
+tests/cases/conformance/es6/destructuring/destructuringParameterDeclaration2.ts(16,8): error TS2371: A parameter initializer is only allowed in a function or constructor implementation.
+tests/cases/conformance/es6/destructuring/destructuringParameterDeclaration2.ts(16,16): error TS2371: A parameter initializer is only allowed in a function or constructor implementation.
+tests/cases/conformance/es6/destructuring/destructuringParameterDeclaration2.ts(23,14): error TS2345: Argument of type '{ x: string; y: boolean; }' is not assignable to parameter of type '{ x: number; y: any; }'.
+  Types of property 'x' are incompatible.
+    Type 'string' is not assignable to type 'number'.
+tests/cases/conformance/es6/destructuring/destructuringParameterDeclaration2.ts(30,14): error TS2300: Duplicate identifier 'z'.
+tests/cases/conformance/es6/destructuring/destructuringParameterDeclaration2.ts(30,18): error TS2300: Duplicate identifier 'z'.
+tests/cases/conformance/es6/destructuring/destructuringParameterDeclaration2.ts(34,4): error TS2345: Argument of type '{ z: number; }' is not assignable to parameter of type '{ z: { x: any; y: { j: any; }; }; }'.
+  Types of property 'z' are incompatible.
+    Type 'number' is not assignable to type '{ x: any; y: { j: any; }; }'.
+tests/cases/conformance/es6/destructuring/destructuringParameterDeclaration2.ts(35,4): error TS2345: Argument of type '{}' is not assignable to parameter of type '{ z: number; }'.
+  Property 'z' is missing in type '{}'.
+tests/cases/conformance/es6/destructuring/destructuringParameterDeclaration2.ts(36,4): error TS2345: Argument of type '{ z: boolean; }' is not assignable to parameter of type '{ z: number; }'.
+  Types of property 'z' are incompatible.
+    Type 'boolean' is not assignable to type 'number'.
+tests/cases/conformance/es6/destructuring/destructuringParameterDeclaration2.ts(37,4): error TS2345: Argument of type '{ z: boolean; }' is not assignable to parameter of type '{ z?: number; }'.
+  Types of property 'z' are incompatible.
+    Type 'boolean' is not assignable to type 'number'.
+tests/cases/conformance/es6/destructuring/destructuringParameterDeclaration2.ts(38,4): error TS2345: Argument of type '{ b: boolean; }' is not assignable to parameter of type '{ b: string | number; }'.
+  Types of property 'b' are incompatible.
+    Type 'boolean' is not assignable to type 'string | number'.
+tests/cases/conformance/es6/destructuring/destructuringParameterDeclaration2.ts(39,4): error TS2345: Argument of type '[number, number, boolean, boolean]' is not assignable to parameter of type '[any, any, [[any]]]'.
+  Types of property '2' are incompatible.
+    Type 'boolean' is not assignable to type '[[any]]'.
+tests/cases/conformance/es6/destructuring/destructuringParameterDeclaration2.ts(40,4): error TS2345: Argument of type '[number, number, [[string]]]' is not assignable to parameter of type '[any, any, [[number]]]'.
+  Type '[[string]]' is not assignable to type '[[number]]'.
+    Type '[string]' is not assignable to type '[number]'.
+      Type 'string' is not assignable to type 'number'.
+tests/cases/conformance/es6/destructuring/destructuringParameterDeclaration2.ts(46,13): error TS2463: A binding pattern parameter cannot be optional in an implementation signature.
+tests/cases/conformance/es6/destructuring/destructuringParameterDeclaration2.ts(47,13): error TS2463: A binding pattern parameter cannot be optional in an implementation signature.
+tests/cases/conformance/es6/destructuring/destructuringParameterDeclaration2.ts(55,7): error TS2420: Class 'C4' incorrectly implements interface 'F2'.
+  Types of property 'd4' are incompatible.
+    Type '({x, y, c}: { x: any; y: any; c: any; }) => void' is not assignable to type '({x, y, z}?: { x: any; y: any; z: any; }) => any'.
+      Types of parameters '__0' and '__0' are incompatible.
+        Type '{ x: any; y: any; z: any; }' is not assignable to type '{ x: any; y: any; c: any; }'.
+          Property 'c' is missing in type '{ x: any; y: any; z: any; }'.
+tests/cases/conformance/es6/destructuring/destructuringParameterDeclaration2.ts(56,8): error TS2463: A binding pattern parameter cannot be optional in an implementation signature.
+tests/cases/conformance/es6/destructuring/destructuringParameterDeclaration2.ts(65,18): error TS2300: Duplicate identifier 'number'.
+tests/cases/conformance/es6/destructuring/destructuringParameterDeclaration2.ts(65,26): error TS2300: Duplicate identifier 'number'.
+tests/cases/conformance/es6/destructuring/destructuringParameterDeclaration2.ts(65,34): error TS2300: Duplicate identifier 'number'.
+
+
+==== tests/cases/conformance/es6/destructuring/destructuringParameterDeclaration2.ts (22 errors) ====
+    // A parameter declaration may specify either an identifier or a binding pattern.
+    // The identifiers specified in parameter declarations and binding patterns
+    // in a parameter list must be unique within that parameter list.
+    
+    // If the declaration includes a type annotation, the parameter is of that type
+    function a0([a, b, [[c]]]: [number, number, string[][]]) { }
+    a0([1, "string", [["world"]]);      // Error
+       ~~~~~~~~~~~~~~~~~~~~~~~~~
+!!! error TS2345: Argument of type '[number, string, string[][]]' is not assignable to parameter of type '[number, number, string[][]]'.
+!!! error TS2345:   Type 'string' is not assignable to type 'number'.
+                                ~
+!!! error TS1005: ',' expected.
+    a0([1, 2, [["world"]], "string"]);  // Error
+       ~~~~~~~~~~~~~~~~~~~~~~~~~~~~~
+!!! error TS2345: Argument of type '[number, number, string[][], string]' is not assignable to parameter of type '[number, number, string[][]]'.
+!!! error TS2345:   Types of property 'pop' are incompatible.
+!!! error TS2345:     Type '(this: (string | number | string[][])[]) => string | number | string[][]' is not assignable to type '(this: (number | string[][])[]) => number | string[][]'.
+!!! error TS2345:       Type 'string | number | string[][]' is not assignable to type 'number | string[][]'.
+!!! error TS2345:         Type 'string' is not assignable to type 'number | string[][]'.
+    
+    
+    // If the declaration includes an initializer expression (which is permitted only
+    // when the parameter list occurs in conjunction with a function body),
+    // the parameter type is the widened form (section 3.11) of the type of the initializer expression.
+    
+    interface F1 {
+        b0(z = 10, [[a, b], d, {u}] = [[1, 2], "string", { u: false }]);  // Error, no function body
+           ~~~~~~
+!!! error TS2371: A parameter initializer is only allowed in a function or constructor implementation.
+                   ~~~~~~~~~~~~~~~~~~~~~~~~~~~~~~~~~~~~~~~~~~~~~~~~~~~
+!!! error TS2371: A parameter initializer is only allowed in a function or constructor implementation.
+    }
+    
+    function b1(z = null, o = { x: 0, y: undefined }) { }
+    function b2([a, z, y] = [undefined, null, undefined]) { }
+    function b3([[a], b, [[c, d]]] = [[undefined], undefined, [[undefined, undefined]]]) { }
+    
+    b1("string", { x: "string", y: true });  // Error
+                 ~~~~~~~~~~~~~~~~~~~~~~~~
+!!! error TS2345: Argument of type '{ x: string; y: boolean; }' is not assignable to parameter of type '{ x: number; y: any; }'.
+!!! error TS2345:   Types of property 'x' are incompatible.
+!!! error TS2345:     Type 'string' is not assignable to type 'number'.
+    
+    // If the declaration specifies a binding pattern, the parameter type is the implied type of that binding pattern (section 5.1.3)
+    function c0({z: {x, y: {j}}}) { }
+    function c1({z} = { z: 10 }) { }
+    function c2({z = 10}) { }
+    function c3({b}: { b: number|string } = { b: "hello" }) { }
+    function c4([z], z: number) { }  // Error Duplicate identifier
+                 ~
+!!! error TS2300: Duplicate identifier 'z'.
+                     ~
+!!! error TS2300: Duplicate identifier 'z'.
+    function c5([a, b, [[c]]]) { }
+    function c6([a, b, [[c = 1]]]) { }
+    
+    c0({ z: 1 });      // Error, implied type is { z: {x: any, y: {j: any}} }
+       ~~~~~~~~
+!!! error TS2345: Argument of type '{ z: number; }' is not assignable to parameter of type '{ z: { x: any; y: { j: any; }; }; }'.
+!!! error TS2345:   Types of property 'z' are incompatible.
+!!! error TS2345:     Type 'number' is not assignable to type '{ x: any; y: { j: any; }; }'.
+    c1({});            // Error, implied type is {z:number}?
+       ~~
+!!! error TS2345: Argument of type '{}' is not assignable to parameter of type '{ z: number; }'.
+!!! error TS2345:   Property 'z' is missing in type '{}'.
+    c1({ z: true });   // Error, implied type is {z:number}?
+       ~~~~~~~~~~~
+!!! error TS2345: Argument of type '{ z: boolean; }' is not assignable to parameter of type '{ z: number; }'.
+!!! error TS2345:   Types of property 'z' are incompatible.
+!!! error TS2345:     Type 'boolean' is not assignable to type 'number'.
+    c2({ z: false });  // Error, implied type is {z?: number}
+       ~~~~~~~~~~~~
+!!! error TS2345: Argument of type '{ z: boolean; }' is not assignable to parameter of type '{ z?: number; }'.
+!!! error TS2345:   Types of property 'z' are incompatible.
+!!! error TS2345:     Type 'boolean' is not assignable to type 'number'.
+    c3({ b: true });   // Error, implied type is { b: number|string }. 
+       ~~~~~~~~~~~
+!!! error TS2345: Argument of type '{ b: boolean; }' is not assignable to parameter of type '{ b: string | number; }'.
+!!! error TS2345:   Types of property 'b' are incompatible.
+!!! error TS2345:     Type 'boolean' is not assignable to type 'string | number'.
+    c5([1, 2, false, true]);   // Error, implied type is [any, any, [[any]]]
+       ~~~~~~~~~~~~~~~~~~~
+!!! error TS2345: Argument of type '[number, number, boolean, boolean]' is not assignable to parameter of type '[any, any, [[any]]]'.
+!!! error TS2345:   Types of property '2' are incompatible.
+!!! error TS2345:     Type 'boolean' is not assignable to type '[[any]]'.
+    c6([1, 2, [["string"]]]);  // Error, implied type is [any, any, [[number]]]  // Use initializer
+       ~~~~~~~~~~~~~~~~~~~~
+!!! error TS2345: Argument of type '[number, number, [[string]]]' is not assignable to parameter of type '[any, any, [[number]]]'.
+!!! error TS2345:   Type '[[string]]' is not assignable to type '[[number]]'.
+!!! error TS2345:     Type '[string]' is not assignable to type '[number]'.
+!!! error TS2345:       Type 'string' is not assignable to type 'number'.
+    
+    // A parameter can be marked optional by following its name or binding pattern with a question mark (?)
+    // or by including an initializer.  Initializers (including binding property or element initializers) are
+    // permitted only when the parameter list occurs in conjunction with a function body
+    
+    function d1([a, b, c]?) { }  // Error, binding pattern can't be optional in implementation signature
+                ~~~~~~~~~~
+!!! error TS2463: A binding pattern parameter cannot be optional in an implementation signature.
+    function d2({x, y, z}?) { }  // Error, binding pattern can't be optional in implementation signature
+                ~~~~~~~~~~
+!!! error TS2463: A binding pattern parameter cannot be optional in an implementation signature.
+    
+    interface F2 {
+        d3([a, b, c]?);
+        d4({x, y, z}?);
+        e0([a, b, c]);
+    }
+    
+    class C4 implements F2 {
+          ~~
+!!! error TS2420: Class 'C4' incorrectly implements interface 'F2'.
+!!! error TS2420:   Types of property 'd4' are incompatible.
+!!! error TS2420:     Type '({x, y, c}: { x: any; y: any; c: any; }) => void' is not assignable to type '({x, y, z}?: { x: any; y: any; z: any; }) => any'.
+!!! error TS2420:       Types of parameters '__0' and '__0' are incompatible.
+!!! error TS2420:         Type '{ x: any; y: any; z: any; }' is not assignable to type '{ x: any; y: any; c: any; }'.
+!!! error TS2420:           Property 'c' is missing in type '{ x: any; y: any; z: any; }'.
+        d3([a, b, c]?) { }  // Error, binding pattern can't be optional in implementation signature
+           ~~~~~~~~~~
+!!! error TS2463: A binding pattern parameter cannot be optional in an implementation signature.
+        d4({x, y, c}) { }
+        e0([a, b, q]) { }
+    }
+    
+    // Destructuring parameter declarations do not permit type annotations on the individual binding patterns,
+    // as such annotations would conflict with the already established meaning of colons in object literals.
+    // Type annotations must instead be written on the top- level parameter declaration
+    
+    function e0({x: [number, number, number]}) { }  // error, duplicate identifier;
+                     ~~~~~~
+!!! error TS2300: Duplicate identifier 'number'.
+                             ~~~~~~
+!!! error TS2300: Duplicate identifier 'number'.
+                                     ~~~~~~
+!!! error TS2300: Duplicate identifier 'number'.
+    
+    
     